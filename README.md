---
<<<<<<< HEAD
title: 
 Instituto Tecnológico de Costa Rica\endgraf\bigskip \endgraf\bigskip\bigskip\
 Proyecto Final - AnimationLed \endgraf\bigskip\bigskip\bigskip\bigskip
author: 
- José Morales Vargas, carné 2019024270
- Alejandro Soto Chacón, carné 2019008164
- José Alejandro Chavarría Madriz, carné 2019067306
- Natalia González Bermúdez, carné 2019165109
=======
title:
  Instituto Tecnológico de Costa Rica\endgraf\bigskip \endgraf\bigskip\bigskip\
  Proyecto Final - AnimationLed \endgraf\bigskip\bigskip\bigskip\bigskip
author:
  - José  Fernando Morales Vargas, carné 2019024270
  - Alejandro Soto Chacón, carné 2019008164
  - José Alejandro Chavarría Madriz, carné 2019---+++
  - Natalia, carné 2019---+++
>>>>>>> 2c555d3c
date: \bigskip\bigskip\bigskip\bigskip Area Académica de\endgraf Ingeniería en Computadores \endgraf\bigskip\bigskip\ Lenguajes, Compiladores \endgraf e intérpretes (CE3104) \endgraf\bigskip\bigskip Profesor Marco Hernández Vásquez \endgraf\vfill  Semestre I
header-includes:
  - \setlength\parindent{24pt}
  - \usepackage{url}
lang: es-ES
papersize: letter
classoption: fleqn
geometry: margin=1in
fontsize: 12pt
fontfamily: sans
linestretch: 1.15
bibliography: bibliografia.bib
csl: /home/josfemova/UsefulRepos/styles/ieee.csl
nocite: |
<<<<<<< HEAD
  @lexyacc, @rustbook, @esp8266-techref, @esp8266-pinout, @xtensa-assembly, @shiftregister-datasheet, @multiplexor-datasheet,  @gtk-rs, @gtk-sourceview , @rust-gui
=======
  @lexyacc
>>>>>>> 2c555d3c
...

\maketitle
\thispagestyle{empty}
\clearpage
\tableofcontents
\pagenumbering{roman}
\clearpage
\pagenumbering{arabic}
\setcounter{page}{1}

# CE3104-AnimationLed

# 1.Diagrama de arquitectura

# 2. Alternativas de solución consideradas y justificación de la seleccionada

## 2.1. Lenguaje de programación

La primera decisión sobre la arquitectura del proyecto fue sobre el o los lenguajes de programación a utilizar. El grupo se había formado previamente a la entrega de la especificación, por lo cual esto fue discutido de forma temprana. Habían al menos tres propuestas principales. La primera era realizar un proyecto completamente utilizando solo C/C++, esto ya que las herramientas a las que se gravitan por defecto trabajan de una u otra manera con estos lenguajes (Arduino, Yacc, Lex). La segunda propuesta era una derivada de la anterior: compilador y programación del MCU sería realizada utilizando C/C++, pero el editor de código se haría en un lenguaje de un nivel un poco más alto para facilitar la creación de la interfaz gráfica.

Previo a que se diera la especificación, se experimentó con la posibilidad de una tercera propuesta relativamente distinta, en búsqueda de enriquecer la experiencia pedagógica. La propuesta consistía en desarrollar todos los componentes del proyecto utilizando únicamente el lenguaje de programación Rust. Dicho lenguaje es relativamente nuevo, pero tiene ciertas características que lo hacen particularmente interesante. El lenguaje permite un nivel de control similar a C++, pero ha tomado nota de los problemas que presentan otros lenguajes de bajo nivel, por lo que ha buscado inspiración en varios lugares. Presenta características de lenguajes relativamente más modernos como python, y provee algunas funcionalidades inspiradas en lenguajes funcionales. Uno de los aspectos más esenciales a tomar en cuenta es que Rust es un lenguaje cuya prioridad es la correctitud y la "seguridad" de código, lo que suele minimizar el tiempo utilizado en resolución de problemas. El equipo encontró interesante trabajar en dicho lenguaje y se consideró que podría ser más productivo para nuestro proceso de aprendizaje el experimentar con Rust en vez de tomar un camino más familiar. La expresividad del lenguaje también fue un factor a tomar en cuenta, y se consideró que Rust presentaba un balance adecuado entre capacidades y facilidad para desarrollo. El recurso principal de consulta fue el mismo manual del lenguaje [@rustbook].

Anteriormente se mencionaba que se "experimentó" con la propuesta. Esto es porque inicialmente no se sabía que tan factible sería el uso de Rust para la producción de código a a ser ejecutado en el microcontrolador. Arduino es basado exclusivamente en C++, y todas las funcionalidades dependen de código no portable a Rust. Afortunadamente se encontró una iniciativa experimental para dar soporte de Rust a los microcontroladores de Espressif [@mabez], principalmente los MCU ESP32 y ESP8266. Para poder ejecutar código Rust en un microcontrolador ESP8266 fue necesario entonces compilar una versión especial de LLVM que provee soporte a la arquitectura de Xtensa [@rust-xtensa](usada en los MCU mencionados), lo que al mismo tiempo requería descargar el toolchain de Espressif para desarrollo en el ESP8266 [@esp8266-toolchain]. Lo anterior ya permite trabajar sobre el microcontrolador, sin embargo, todavía era necesario una biblioteca de abstracción de hardware (equivalente a las que se utilizan en arduino). Para esto se recurrió a la biblioteca (o "crate" en términos de Rust) esp8266-hal [@esp8266-hal]. Adicionalmente, se recurrió a una herramienta de cargado de código al ESP8266 llamada esptool [@esptool]. La misma también asiste el proceso de ejecución del ambiente de desarrollo implementado. Utilizando el ambiente descrito anteriormente, se logró comprobar la viabilidad de desarrollar el proyecto completamente en Rust. Si bien la biblioteca de abstracción de hardware es algo reducida, se consideró que era suficiente para los requisitos del proyecto. La biblioteca también da herramientas suficientes para implementar algunas funcionalidades especificadas en el documento de referencia técnica del ESP8266 [@esp8266-techref].

La complejidad del proceso para poder ejecutar código Rust sobre el ESP8266 sí presentó una duda particular. El equipo ya sabía que era factible usar Rust, ¿pero sería más provechoso que utilizar C++ con arduino? Se consideró que la dificultad de uso de la plataforma para ejecución de código era un precio aceptable a pagar por las ventajas que ofrece trabajar en un lenguaje como Rust. Otro factor que se tomó en cuenta era que varias herramientas de Rust facilitarían la integración del código completo del proyecto, lo que daría una reducción neta del tiempo de desarrollo y pruebas.

## 2.2. Componentes electrónicos

El equipo tenía varios microcontroladores a disposición. Se consideraron principalmente tres opciones, ESP32, ESP8266 y arduino pro micro. Se hizo un balance entre facilidades para desarrollar, características ofrecidas y disponibilidad. La mejor combinación de las características mencionadas se encontró en el ESP8266. La disponibilidad era especialmente importante, y del ESP8266 el equipo posee cuatro muestras distintas en total. Simultáneamente cada sub-equipo solo tiene un MCU operacional, pero mantiene otro como un respaldo en caso de errores que puedan dañar el dispositivo. Datos sobre funcionalidades de los puertos disponibles en el dispositivo fueron obtenidas de [@esp8266-pinout]

Leds y resistencias fueron seleccionas según disponibilidad, aunque para el valor específico de las últimas se prefirió usar algo que evitara la posibilidad de que se quemara cualquiera de los leds, en detrimento de la luminosidad posible en la configuración.

Para control de la matriz, se recurrió al uso de un registro de corrimiento 74lS164N, cuya hoja de datos puede ser encontrada en [@shiftregister-datasheet], para registrar los leds activos de cada columna según fila. Esta decisión fue más por disponibilidad que otro factor, aunque una aspecto conveniente del dispositivo es que es fácilmente reemplazable por registros de corrimiento fáciles de conseguir (como el 72HC595). Para controlar el encendido secuencial de cada fila se utilizó un multiplexor 74HC4067, esto porque es más simple de manipular que un registro de corrimiento y la disponibilidad de registros de corrimiento era insuficiente como para permitir los dos montajes requeridos (experimental y entrega). La hoja de datos del multiplexor puede ser encontrada en [@multiplexor-datasheet].

## 2.3. Máquina virtual vs generación de código máquina

Para la ejecución de código en el microcontrolador habían dos opciones principales: programar una máquina virtual que ejecute los comandos, o producir código de máquina que se ejecute directamente sobre la plataforma. Para decidir cual acercamiento tomar se compararon aspectos de complejidad conceptual, fuentes disponibles para guiarse en la implementación y complejidad de ejecución.

El acercamiento de implementar una máquina virtual con operaciones propias se consideró menos complejo a nivel conceptual, aunque su complejidad de implementación era mayor que la de una generación de código directa. Entre las ventajas principales de este método está el poder definir una interfaz de alto nivel, que permite ejecución relativamente directa de algunas operaciones. Lo anterior parecería indicar que la complejidad de implementación es reducida, sin embargo, si se quisiese poder correr el código por completo en el microcontrolador sin necesidad de estar conectado a un programa intermediario, ciertas dificultades mayores empiezan a presentarse, e incluso con un intérprete intermedio, surgen dificultades similares si no es que iguales. En primer lugar, se debía implementar por completo un set de instrucciones que no solo contiene instrucciones de alto nivel, sino que también debe ser capaz de interpretar comandos como saltos condicionales, comparaciones, operaciones, entre otros. Lo anterior significaba que el equipo debía asumir una tarea adicional de definir una infraestructura virtual para poder interactuar con el microcontrolador. Ahora, no solo debía definirse dicha máquina virtual, sino que debía implementarse en el mismo código del programa. 

En contraste, el acercamiento de producir directamente código ejecutable tiene una complejidad aparente mayor, sin embargo provee ventajas innegables, entre ellas que prescinde de la definición de una máquina virtual. Este acercamiento es algo diferente en cuanto a funcionamiento. En tiempo de compilación, en vez de crear un ejecutable para la máquina virtual, se crea un ejecutable para el procesador del microcontrolador mismo, y las funcionalidades complejas se pueden acceder por medio de una biblioteca previamente definida en Rust. El reto principal de este acercamiento es la producción del código ensamblador para arquitectura Xtensa, con la cual el equipo no tiene experiencia previa, aunque un miembro sí tiene experiencia previa trabajando con lenguajes de ensamblador de otras arquitecturas. Cabe notar que la dificultad del proceso consiste en la generación de los procedimientos a partir de las instrucciones primitivas, pero la documentación de estas primitivas es sumamente directa y simple. Dicha documentación puede ser encontrada en [@xtensa-assembly].

Después de una reunión para decidir sobre este aspecto de la implementación del proyecto, el equipo decidió seguir el acercamiento de producción de código de máquina directamente. Se consideró que si bien la complejidad aparente de este método era mayor, su complejidad real y tiempo de implementación sería menor. Además se consideró que sería más provechoso para el proceso de aprendizaje la generación de código de máquina real. No puede omitirse el hecho de que también entra en juego un aspecto de preferencia personal. Al equipo le pareció más entretenido y atractivo el implementar un compilador a código de máquina real, que implementar un transpilador a un código intermedio inventado que no se utiliza en ambientes de trabajo reales. 

## 2.4. Uso de Lex y Yacc

Se exploró la posibilidad de utilizar herramientas como Lex y Yacc para facilitar el proceso de compilado. Si bien las herramientas ofrecen características poderosas, una pregunta fundamental es si la simplificación de la implementación del compilador es un neto bueno. Un manual para estas herramientas [@lexyacc, p.4] indica que el proceso de escribir compiladores fue simplificado considerablemente cuando estas herramientas estuvieron disponibles por primera vez para el público. También, Rust no resultaría ser una dificultad en cuanto a soporte de estas herramientas, ya que si bien sus versiones originales son para otro lenguaje de programación, hay versiones equivalentes de estas herramientas para Rust. En cierta forma, lo señalado parecería indicar que la decisión más conveniente sería utilizar estas herramientas, pero el equipo decidió en contra de esto, ¿por qué?

Como el equipo de trabajo está integrado por estudiantes, debe notarse que es imperativo entonces realizar un balance entre dos aspectos fundamentales: conveniencia y aprendizaje. No siempre la opción más conveniente es la mejor. El objetivo principal detrás de todo proyecto es el aprender y profundizar la materia vista en clase. El equipo consideró que el uso de estas herramientas sería conveniente en términos de tiempo, sin embargo, prescindir de estas herramientas sería más conveniente de términos de aprovechamiento de la experiencia de aprendizaje. La intención principal del equipo y uno de los factores que jugó un papel mayor en la toma de varias de las decisiones, es el escribir el compilador bajo las condiciones más cercanas a la realidad. Lex y Yacc forman parte de la realidad, no se niega eso, pero hubo un momento en el que no, y no necesariamente deberían ser las única forma de escribir Tomando en consideración lo discutido anteriormente, el equipo consideró que lo mejor sería prescindir de estas herramientas, puesto que era lo más provechoso para nuestro proceso de aprendizaje.  

# 3. Problemas conocidos

# 4. Actividades realizadas por estudiante

# 5. Problemas encontrados

1. Problema 1

   - _Descripción_: lorem ipsum

   - _Intentos de solución_:

     1. a
     2. b
     3. c

   - _Solución encontrada_: lorem ipsum

   - _Conclusiones_:
     1. a
     2. b
     3. c
   - _Recomendaciones_:
     - lorem ipsum
   - _Bibliografía_:
     - lorem ipsum

# 6. Conclusiones y Recomendaciones del Proyecto

## 6.1. Conclusiones

- a
- b
- c

## 6.2. Recomendaciones

- a
- b
- c

# 7. Bibliografía

::: {#refs}
:::<|MERGE_RESOLUTION|>--- conflicted
+++ resolved
@@ -1,5 +1,4 @@
 ---
-<<<<<<< HEAD
 title: 
  Instituto Tecnológico de Costa Rica\endgraf\bigskip \endgraf\bigskip\bigskip\
  Proyecto Final - AnimationLed \endgraf\bigskip\bigskip\bigskip\bigskip
@@ -8,16 +7,6 @@
 - Alejandro Soto Chacón, carné 2019008164
 - José Alejandro Chavarría Madriz, carné 2019067306
 - Natalia González Bermúdez, carné 2019165109
-=======
-title:
-  Instituto Tecnológico de Costa Rica\endgraf\bigskip \endgraf\bigskip\bigskip\
-  Proyecto Final - AnimationLed \endgraf\bigskip\bigskip\bigskip\bigskip
-author:
-  - José  Fernando Morales Vargas, carné 2019024270
-  - Alejandro Soto Chacón, carné 2019008164
-  - José Alejandro Chavarría Madriz, carné 2019---+++
-  - Natalia, carné 2019---+++
->>>>>>> 2c555d3c
 date: \bigskip\bigskip\bigskip\bigskip Area Académica de\endgraf Ingeniería en Computadores \endgraf\bigskip\bigskip\ Lenguajes, Compiladores \endgraf e intérpretes (CE3104) \endgraf\bigskip\bigskip Profesor Marco Hernández Vásquez \endgraf\vfill  Semestre I
 header-includes:
   - \setlength\parindent{24pt}
@@ -32,11 +21,7 @@
 bibliography: bibliografia.bib
 csl: /home/josfemova/UsefulRepos/styles/ieee.csl
 nocite: |
-<<<<<<< HEAD
-  @lexyacc, @rustbook, @esp8266-techref, @esp8266-pinout, @xtensa-assembly, @shiftregister-datasheet, @multiplexor-datasheet,  @gtk-rs, @gtk-sourceview , @rust-gui
-=======
   @lexyacc
->>>>>>> 2c555d3c
 ...
 
 \maketitle
