--- conflicted
+++ resolved
@@ -15,15 +15,6 @@
     timer::{Timer1, Timer2, TimerExt},
 };
 
-<<<<<<< HEAD
-pub struct LedMatrix {
-    column_data: [[usize; 8]; 8],
-    column_register: ShiftRegister,
-    row_register: ShiftRegister,
-}
-
-=======
->>>>>>> c980b971
 pub fn digital_write<Pin>(pin: &mut Pin, value: usize)
 where
     Pin: OutputPin<Error = Infallible>,
