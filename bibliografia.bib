
@manual{lexyacc,
  author       = {Thomas Niemann},
  title        = {A Guide to Lex & Yacc},
  howpublished = {\url{https://arcb.csc.ncsu.edu/~mueller/codeopt/codeopt00/y_man.pdf}}
}
@book{rustbook,
  author       = {Steve Klabnik and Carol Nichols},
  title        = {The Rust Programming Language},
  howpublished = {\url{https://doc.rust-lang.org/stable/book/}},
  year         = {2019},
  month        = {August}
}
@manual{esp8266-toolchain,
  author       = {Espressif},
  title        = {Standard Setup of Toolchain for Linux},
  howpublished = {\url{https://docs.espressif.com/projects/esp8266-rtos-sdk/en/latest/get-started/linux-setup.html}},
  year         = {2020},
}
@manual{esp8266-hal,
  author       = {Robin Appelman},
  title        = {esp-rs/esp8266-hal },
  howpublished = {\url{https://github.com/esp-rs/esp8266-hal}},
  year         = {2020},
  month        = {November}
}
@manual{esp8266-techref,
  author       = {Espressif},
  title        = {ESP8266 Technical Reference},
  howpublished = {\url{https://www.espressif.com/sites/default/files/documentation/esp8266-technical_reference_en.pdf}},
  year         = {2020},
  month        = {October}
}
@manual{esp8266-pinout,
  author       = {Raji Teja},
  title        = {NodeMCU Pinout and ESP-12E Pinout | Pin Description, Peripherals},
  howpublished = {\url{https://www.electronicshub.org/nodemcu-pinout-esp-12e-pinout/}},
  year         = {2021},
  month        = {February}
}@manual{mabez,
  author       = {Scott Mabin},
  title        = {Rust on the ESP32 & ESP8266 - Building an ecosystem},
  howpublished = {\url{https://mabez.dev/blog/posts/esp-rust-ecosystem/}},
  year         = {2020},
  month        = {September}
}
@manual{rust-xtensa,
  author       = {Scott Mabin},
  title        = {The Rust Programming Language For Xtensa processors},
  howpublished = {\url{https://github.com/MabezDev/rust-xtensa}},
  year         = {2021},
  month        = {April}
}@manual{xtensa-assembly,
  author       = {Tom Trebinsky},
  title        = {An short guide to Xtensa assembly language},
  howpublished = {\url{http://cholla.mmto.org/esp8266/xtensa.html}}
}
@manual{shiftregister-datasheet,
  author       = {System Logic Semiconductor},
  title        = {SL74LS164N Datasheet (PDF)},
  howpublished = {\url{https://pdf1.alldatasheet.com/datasheet-pdf/view/46208/SLS/SL74LS164N.html}}
}
@manual{multiplexor-datasheet,
  author       = {nexperia},
  title        = {74HC4067; 74HCT406716-channel analog multiplexer/demultiplexer},
  howpublished = {\url{https://assets.nexperia.com/documents/data-sheet/74HC_HCT4067.pdf}},
  year         = {2020},
  month        = {June}
<<<<<<< HEAD
}

%Editor references

@manual{rust-gui
  author       = {emilk},
  title        = {egui: an easy-to-use GUI in pure Rust},
  howpublished = {\url{https://github.com/emilk/egui}},
  year         = {2021},
  month        = {May}
}
@manual{gtk-rs
  author       = {gtk-rs},
  title        = {gtk-rs: Bindings and wrappers for gnome libraries},
  howpublished = {\url{https://github.com/gtk-rs}},
  year         = {2021},
  month        = {May}
}
@manual{gtk-sourceview
  author       = {SébastienWilmet},
  title        = {GtkSourceView},
  howpublished = {\url{https://wiki.gnome.org/Projects/GtkSourceView}},
  year         = {2018},
  month        = {July}
}
=======
}i
@manual{esptool,
  author       = {Fredrik Ahlberg},
  title        = {esptool.py},
  howpublished = {\url{https://github.com/espressif/esptoolf}},
  year         = {2021},
  month        = {May}
}
>>>>>>> 08d55ae0
<|MERGE_RESOLUTION|>--- conflicted
+++ resolved
@@ -66,7 +66,13 @@
   howpublished = {\url{https://assets.nexperia.com/documents/data-sheet/74HC_HCT4067.pdf}},
   year         = {2020},
   month        = {June}
-<<<<<<< HEAD
+}i
+@manual{esptool,
+  author       = {Fredrik Ahlberg},
+  title        = {esptool.py},
+  howpublished = {\url{https://github.com/espressif/esptoolf}},
+  year         = {2021},
+  month        = {May}
 }
 
 %Editor references
@@ -92,13 +98,3 @@
   year         = {2018},
   month        = {July}
 }
-=======
-}i
-@manual{esptool,
-  author       = {Fredrik Ahlberg},
-  title        = {esptool.py},
-  howpublished = {\url{https://github.com/espressif/esptoolf}},
-  year         = {2021},
-  month        = {May}
-}
->>>>>>> 08d55ae0
