--- conflicted
+++ resolved
@@ -128,41 +128,22 @@
         ret                        # return to caller
 ```
 
-<<<<<<< HEAD
+Considérese la primera sección de este listado, a como muestra la Figura 1.
+
 ![\label{fig1}](imgs/fig1.png){width=50%}
-=======
-Considérese la primera sección de este listado, a como muestra la Figura 1.
-![](imgs/fig1.png)
-**Figura 1**
->>>>>>> a0e5e906
 
 Las primeras tres instrucciones constituyen el prólogo de la función, y la cuarta es la inicialización de `i`. Nótese que el prólogo reserva memoria para las locales que se utilizarán durante la ejecución de la función y ajusta tanto stack pointer (`%rsp`) como frame pointer (`%rbp`) para formar un nuevo marco de llamada. `i = 0` es una declaración, por lo que para generar el código en x86 se utiliza el procedimiento anteriormente especificado para la generacion de declaraciones e inicializadores. La cuarta instrucción guarda un cero en la posición de memoria que corresponde a `i`. Nótese que un mecanismo de generación de código más óptimo evitaría esta última instrucción, ya que por consecuencia de `pushq $0` ya existe un valor de cero en esa posición.
 
-<<<<<<< HEAD
+A continuación se comienza y mantiene un bucle, ver Figura 2.
 ![\label{fig2}](imgs/fig2.png){width=50%}
-=======
-A continuación se comienza y mantiene un bucle, ver Figura 2.
-![](imgs/fig2.png)
-**Figura 2**
->>>>>>> a0e5e906
 
 Para generar código se utilizan los mismos procedimientos descritos en “Generación de estructuras”. Para este caso, únicamente se analiza la declaración del `while` y su condición. Las primeras tres instrucciones se utilizan para evaluar la condición. `cmpq` resta sus dos operandos (el segundo menos el primero, debido a la inversión de orden de operandos presente en sintaxis AT&T), altera banderas de `RFLAGS` según el resultaod de la resta y luego descarta el resultado de la resta. Estas banderas incluyen tales hechos como que el resultado sea cero o distinto de cero, que la interpretación en complemento a dos del resultado sea positiva o negativa, entre otras. `jnl` ("jump if not less") es un salto condicional que se da si y solo si las banderas adecuadas que resultan tras una operación `cmp b, a` donde `!(a < b)`. En este caso, ello quiere decir que el salto ocurre si y solo si `i >= 10`, la condición opuesta a la condición fuente del bucle. Si la condición de salto no se cumple, `jnl` se comporta igual que `nop` (no realiza ninguna acción). La Figura 3 muestra las consecuencias de un salto a `loop_3_less`. Si no hay salto, primero pasa por una instrucción `incq` que incrementa en 1 el valor de `%rax`, que gracias a `movq $0 , %rax` era cero, por lo que pasaría a ser 1 si y solo si la condición de salto no se cumple (es decir, si la condición del bucle sí se cumple). En otras palabras, al momento de llegar a `loop_3_less` el registro `%rax` contiene un booleano con el resultado de evaluar `i < 10`.
 
-<<<<<<< HEAD
 ![\label{fig3}](imgs/fig3.png){width=50%}
-=======
-![](imgs/fig3.png)
-**Figura 3**
->>>>>>> a0e5e906
 
 Para este caso nos encontramos dentro del ciclo, y tenemos las expresiones internas del ciclo. El código generado contempla que se está dentro de un ciclo y además genera el código de cada expresión. Primero, se evalúa si `%rax` es 0. Si es cierto entonces `ZF` ("zero flag") se activa en `RFLAGS`. En la siguiente línea `jz` es un salto condicional que se toma si y solo si `ZF` está activa. De ser así, se salta a `loop_2_break` (ver Figura 4). Comenzando con la expresión interna de llamada a `putc`, las siguientes 4 líneas se encargan de generar el valor de `65 + i`. Las siguientes dos hacen el llamado a la función `putc` con posiciones apropiadas de cada argumento. El resto (con excepción de `jmp`, que realiza el salto de nuevo a loop para crear el ciclo), son el producto de la sentencia `i = i + 1`. Vale la pena analizar que esas 4 instrucciones podrían ser sintetizadas en `addq $1, 8(%rbp)` o inclusive `incq 8(%rbp)`, lo que sugiere que este código puede ser optimizado (tal como se mecionaba al comienzo de la investigación). Un resultado como esos sería un producto de una sintaxis como `i++`, pero como la expresión es distinta el compilador “toma el camino largo”.
 
-<<<<<<< HEAD
 ![\label{fig4}](imgs/fig4.png){width=30%}
-=======
-![](imgs/fig4.png)
-**Figura 4**
->>>>>>> a0e5e906
 
 Finalmente, el último segmento de tres instrucciones es el epílogo, el cual desaloja las variables locales, destruye el marco y retorna a la función que llamó.
 
@@ -210,17 +191,28 @@
 
 Las optimizaciones aplicables sobre IR con huecos son mayormente idénticas a las que se conocen de la teoría clásica para optimización en tiempo de compilación. Los autores mencionan de manera breve que deben considerarse a los huecos como cajas negras, así como consideraciones de cuidado menor al referirse a las mismas (no pueden reducirse, simplificarse o unificarse a lo largo de plantillas distintas, ya que se corre el riesgo de alterar el significado del programa).
 
-# Conclusiones generales
-
 # Conclusiones específicas
+
+## Sobre el artículo de generación de código
 
 - Antes de poder generar expresiones, hace falta ser capaces de alojar, nombrar y liberar registros en el procesador. 
 - Es posible generar código para expresiones si estas son representadas como estructuras AST o DAG y recorridas en postorden.
 - En ocasiones una única expresión puede generar multiples líneas de código ensamblador, esto debido a alojos y desalojos de registros o casos especiales como es el `imul` de x86.
+- Es posible implementar estructuras bifurcantes y anidadas, como condicionales y ciclos, utilizando únicamente saltos condicionados entre distintos fragmentos de código secuencial en ensamblador.
+
+## Sobre compilación de para lenguajes que generan código en tiempo de ejecución
+
+- La generación de código en tiempo de ejecución es, con algunas diferencias relativamente menores, el mismo proceso que la generación en tiempo de compilación.
+- La etapa de optimización en un lenguaje que debe generar código de manera dinámica en tiempo de ejecución es un poco más compleja que para un lenguaje que no tiene esta funcionalidad.
+- La compilación de un lenguaje para que el mismo pueda generar código en tiempo de ejecución sigue siendo un área en investigación que tiene espacio para mejorar el proceso de compilado de forma que el código se encuentre lo más optimizado posble.
+- Al compilar un código que genera funcionalidad de manera dinámica hay que tener en cuenta los impactos en el desempeño del sistema que esta generación dinámica pueda tener, y desarrollar las contramedidas necesarias para lidiar con estos impactos o minimizarlos.
+
+# Conclusiones generales
+
 - Las etapa de optimización antes y alrededor de la generación de código son fundamental para asegurar la eficiencia.
-- Es posible implementar estructuras bifurcantes y anidadas, como condicionales y ciclos, utilizando únicamente saltos condicionados entre distintos fragmentos de código secuencial en ensamblador.
-- La generación de código en tiempo de ejecución es, con algunas diferencias relativamente menores, el mismo proceso que la generación en tiempo de compilación.
-
+- La generación de código es un proceso que se apoya en el uso de grafos y otras estructuras de datos para tratar de linealizar la estructura lógica de un programa, de manera que el mismo pueda ser traducido de manera efectiva a lenguaje máquina.
+- Las estapas de generación de código involucran procedimientos cuya teoría requiere de un entendimiento adecuado de conceptos algo complejos, por lo que es importante tener una base sólida en conceptos matemáticos y de programación de formar que el entendimiento de estos conceptos se facilite.
+- Generación de código sin optimización es un buen ejercicio para comprender los principios detrás de este proceso, pero en aplicaciones reales no se puede prescindir de la etapa de optimización por los impactos que esto tendría en el desempeño del programa compilado.
 
 # Bibliografía
 
